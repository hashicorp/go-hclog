name: go-hclog

on:
  push:
    branches: [ main ]
  pull_request:
    branches: [ main ]

jobs:
  test:
    runs-on: ${{ matrix.os }}
    strategy:
      matrix:
<<<<<<< HEAD
        go-version: ['1.14', '1.15', '1.16', '1.17', '1.18', '1.19']
=======
        go-version: 
          - 'oldstable'
          - 'stable'
>>>>>>> feaf6d2e
        os: [ubuntu-latest, windows-latest, macOS-latest]
    steps:
      - name: Install Go
        uses: actions/setup-go@6edd4406fa81c3da01a34fa6f6343087c207a568 # v3.5.0
        with:
          go-version: ${{ matrix.go-version }}
      - name: Checkout
        uses: actions/checkout@ac593985615ec2ede58e132d2e21d2b1cbd6127c # v3.3.0
      - name: Run golangci-lint
        uses: golangci/golangci-lint-action@08e2f20817b15149a52b5b3ebe7de50aff2ba8c5
      - name: Run test and generate coverage report
        run: go test -v -coverprofile=coverage.out ./...
      - name: Upload coverage report
        uses: actions/upload-artifact@65462800fd760344b1a7b4382951275a0abb4808
        with:
          path: coverage.out
          name: Coverage-report-${{ matrix.os }}-${{ matrix.go-version }}
      - name: Display coverage report
        run: go tool cover -func=coverage.out
      - name: Build Go
        run: go build ./...<|MERGE_RESOLUTION|>--- conflicted
+++ resolved
@@ -11,13 +11,9 @@
     runs-on: ${{ matrix.os }}
     strategy:
       matrix:
-<<<<<<< HEAD
-        go-version: ['1.14', '1.15', '1.16', '1.17', '1.18', '1.19']
-=======
         go-version: 
           - 'oldstable'
           - 'stable'
->>>>>>> feaf6d2e
         os: [ubuntu-latest, windows-latest, macOS-latest]
     steps:
       - name: Install Go
